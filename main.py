--- conflicted
+++ resolved
@@ -1,5 +1,6 @@
 #!/usr/bin/env python3
 
+import deutsch_jozsa
 import grover
 import time
 
@@ -11,11 +12,7 @@
 
     passed = 0
     total_time = 0
-<<<<<<< HEAD
 
-=======
-    
->>>>>>> 4fbb3cd1
     for (test_num, (test_input, test_output)) in enumerate(tests):
         instance = algorithm(*test_input)
         start = time.time()
@@ -36,7 +33,6 @@
 
 
 if __name__ == "__main__":
-<<<<<<< HEAD
     grover_tests = [
         ((1, lambda x: x == 0b1), 1),
         ((2, lambda x: x == 0b10), 1),
@@ -51,7 +47,7 @@
     ]
 
     test_algorithm(grover_tests, grover.Grover)
-=======
+
     dj_tests = [
         ((1, lambda x: x % 2), 0),
         ((2, lambda x: x % 2), 0),
@@ -60,5 +56,4 @@
         ((5, lambda x: x % 2), 0)
     ]
 
-    test_algorithm(dj_tests, deutsch_jozsa.DeutschJozsa)
->>>>>>> 4fbb3cd1
+    test_algorithm(dj_tests, deutsch_jozsa.DeutschJozsa)