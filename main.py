--- conflicted
+++ resolved
@@ -34,18 +34,8 @@
 if __name__ == "__main__":
     # Test case format: ((n, oracle), expected_output)
     tests = [
-<<<<<<< HEAD
         ((2, lambda x: [0b11, 0b00, 0b11, 0b00][x]), 0b01)
         # ((3, lambda x: [0b000, 0b001, 0b010, 0b011, 0b100, 0b101, 0b110, 0b111][x]), 0b110)
-=======
-        ((1, lambda x: [0, 1][x]), 0),
-        ((1, lambda x: [1, 0][x]), 0),
-        ((1, lambda x: 0), 1),
-        ((1, lambda x: 1), 1),
-        ((2, lambda x: 1), 1),
-        ((2, lambda x: [1, 0, 0, 1][x]), 0),
-        ((3, lambda x: 1), 1),
->>>>>>> 53a707ef
     ]
 
     test_algorithm(tests, simon.Simon)