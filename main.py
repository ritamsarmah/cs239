#!/usr/bin/env python3

import deutsch_jozsa
import time


def test_algorithm(tests, algorithm, verbose=True):
    if verbose:
        print(f"\nRunning tests for {algorithm.__name__}\n" + '-' * 50)
        print("    n\ttime (s)\toutput\n" + '-' * 50)

    passed = 0
    total_time = 0
    
    for (test_num, (test_input, test_output)) in enumerate(tests):
        instance = algorithm(*test_input)
        start = time.time()
        output = instance.run()
        end = time.time()
        elapsed = end - start
        total_time += elapsed

        if verbose:
            if output == test_output:
                print(f"(✓) {test_input[0]}\t{elapsed:.4f}\t\t{output}")
                passed += 1
            else:
                print(
                    f"(×) {test_input[0]}\t{elapsed:.4f}\t\t{output} (Expected: {test_output})\t")

    print('-' * 50 + f"\nPassed {passed}/{len(tests)} tests in {total_time:.4f}s")


if __name__ == "__main__":
<<<<<<< HEAD
    dj_tests = [
        ((1, lambda x: x % 2), 0),
        ((2, lambda x: x % 2), 0),
        ((3, lambda x: x % 2), 0),
        ((4, lambda x: x % 2), 0),
        ((5, lambda x: x % 2), 0),
=======
    # Test case format: ((n, oracle), expected_output)
    tests = [
        ((1, lambda x: [0, 1][x]), 0),
        ((1, lambda x: [1, 0][x]), 0),
        ((1, lambda x: 0), 1),
>>>>>>> aee9a091
        ((1, lambda x: 1), 1),
        ((2, lambda x: 1), 1),
        ((3, lambda x: 1), 1),
        ((4, lambda x: 1), 1),
        ((5, lambda x: 1), 1),
    ]

    test_algorithm(dj_tests, deutsch_jozsa.DeutschJozsa)<|MERGE_RESOLUTION|>--- conflicted
+++ resolved
@@ -32,25 +32,12 @@
 
 
 if __name__ == "__main__":
-<<<<<<< HEAD
     dj_tests = [
         ((1, lambda x: x % 2), 0),
         ((2, lambda x: x % 2), 0),
         ((3, lambda x: x % 2), 0),
         ((4, lambda x: x % 2), 0),
-        ((5, lambda x: x % 2), 0),
-=======
-    # Test case format: ((n, oracle), expected_output)
-    tests = [
-        ((1, lambda x: [0, 1][x]), 0),
-        ((1, lambda x: [1, 0][x]), 0),
-        ((1, lambda x: 0), 1),
->>>>>>> aee9a091
-        ((1, lambda x: 1), 1),
-        ((2, lambda x: 1), 1),
-        ((3, lambda x: 1), 1),
-        ((4, lambda x: 1), 1),
-        ((5, lambda x: 1), 1),
+        ((5, lambda x: x % 2), 0)
     ]
 
     test_algorithm(dj_tests, deutsch_jozsa.DeutschJozsa)