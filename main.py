#!/usr/bin/env python3

import deutsch_jozsa
import time


def test_algorithm(tests, algorithm, verbose=True):
    if verbose:
<<<<<<< HEAD
        print(f"\nRunning tests for {algorithm.__name__}\n" + '-' * 40)
=======
        print(f"\nRunning tests for {algorithm.__name__}\n" + '-' * 50)
        print("    n\ttime (s)\toutput\n" + '-' * 50)

    passed = 0
    total_time = 0
    for (test_input, test_output) in tests:
        start = time.time()
>>>>>>> ccba06cb

    for (test_num, (test_input, test_output)) in enumerate(tests):
        output = algorithm(*test_input).run()
        
        end = time.time()
        elapsed = end - start
        total_time += elapsed

        if verbose:
<<<<<<< HEAD
            print(f"[Test {test_num + 1}] Output: {output}")

        assert output == test_output, "Failed Test {}. Expected {}, but got {}.".format(test_num + 1, test_output, output)

    end = time.time()
    elapsed = end - start

    print('-' * 40 + f"\nRan {len(tests)} tests in {elapsed:.4f}s")
=======
            if output == test_output:
                print(f"(✓) {test_input[0]}\t{elapsed:.4f}\t\t{output}")
                passed += 1
            else:
                print(
                    f"(×) {test_input[0]}\t{elapsed:.4f}\t\t{output} (Expected: {test_output})\t")

    print('-' * 50 + f"\nPassed {passed}/{len(tests)} tests in {total_time:.4f}s")
>>>>>>> ccba06cb


if __name__ == "__main__":
    tests = [
        ((1, lambda x: [0, 1][x]), 0),
<<<<<<< HEAD
        ((1, lambda x: [1, 0][x]), 0),
=======
        ((1, lambda x: [1, 0][x]), 1),
>>>>>>> ccba06cb
        ((1, lambda x: 0 ), 1),
        ((1, lambda x: 1 ), 1),
        ((2, lambda x: 1), 1),
        ((2, lambda x: [1, 0, 0, 1][x]), 0),
        ((3, lambda x: 1), 1),
    ]

    test_algorithm(tests, deutsch_jozsa.DeutschJozsa)<|MERGE_RESOLUTION|>--- conflicted
+++ resolved
@@ -6,9 +6,6 @@
 
 def test_algorithm(tests, algorithm, verbose=True):
     if verbose:
-<<<<<<< HEAD
-        print(f"\nRunning tests for {algorithm.__name__}\n" + '-' * 40)
-=======
         print(f"\nRunning tests for {algorithm.__name__}\n" + '-' * 50)
         print("    n\ttime (s)\toutput\n" + '-' * 50)
 
@@ -16,7 +13,6 @@
     total_time = 0
     for (test_input, test_output) in tests:
         start = time.time()
->>>>>>> ccba06cb
 
     for (test_num, (test_input, test_output)) in enumerate(tests):
         output = algorithm(*test_input).run()
@@ -26,16 +22,6 @@
         total_time += elapsed
 
         if verbose:
-<<<<<<< HEAD
-            print(f"[Test {test_num + 1}] Output: {output}")
-
-        assert output == test_output, "Failed Test {}. Expected {}, but got {}.".format(test_num + 1, test_output, output)
-
-    end = time.time()
-    elapsed = end - start
-
-    print('-' * 40 + f"\nRan {len(tests)} tests in {elapsed:.4f}s")
-=======
             if output == test_output:
                 print(f"(✓) {test_input[0]}\t{elapsed:.4f}\t\t{output}")
                 passed += 1
@@ -44,17 +30,12 @@
                     f"(×) {test_input[0]}\t{elapsed:.4f}\t\t{output} (Expected: {test_output})\t")
 
     print('-' * 50 + f"\nPassed {passed}/{len(tests)} tests in {total_time:.4f}s")
->>>>>>> ccba06cb
 
 
 if __name__ == "__main__":
     tests = [
         ((1, lambda x: [0, 1][x]), 0),
-<<<<<<< HEAD
-        ((1, lambda x: [1, 0][x]), 0),
-=======
         ((1, lambda x: [1, 0][x]), 1),
->>>>>>> ccba06cb
         ((1, lambda x: 0 ), 1),
         ((1, lambda x: 1 ), 1),
         ((2, lambda x: 1), 1),
